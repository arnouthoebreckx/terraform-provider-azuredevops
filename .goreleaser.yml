# Visit https://goreleaser.com for documentation on how to customize this
# behavior.
before:
  hooks:
    # this is just an example and not a requirement for provider building/publishing
    - go mod tidy
builds:
- env:
    # goreleaser does not work with CGO, it could also complicate
    # usage by users in CI/CD systems like Terraform Cloud where
    # they are unable to install libraries.
    - CGO_ENABLED=0
  mod_timestamp: '{{ .CommitTimestamp }}'
  flags:
    - -trimpath
  ldflags:
    - '-s -w -X main.version={{.Version}} -X main.commit={{.Commit}}'
  goos:
    - freebsd
    - windows
    - linux
    - darwin
  goarch:
    - amd64
    - '386'
    - arm
    - arm64
  ignore:
    - goos: darwin
      goarch: '386'
  binary: '{{ .ProjectName }}_v{{ .Version }}'
archives:
- format: zip
  name_template: '{{ .ProjectName }}_{{ .Version }}_{{ .Os }}_{{ .Arch }}'
checksum:
  extra_files:
    - glob: 'terraform-registry-manifest.json'
      name_template: '{{ .ProjectName }}_{{ .Version }}_manifest.json'
  name_template: '{{ .ProjectName }}_{{ .Version }}_SHA256SUMS'
  algorithm: sha256
signs:
  - artifacts: checksum
    args:
      # if you are using this in a GitHub action or some other automated pipeline, you
      # need to pass the batch flag to indicate its not interactive.
      - "--batch"
      - "--local-user"
      - "{{ .Env.GPG_FINGERPRINT }}" # set this environment variable for your signing key
      - "--output"
      - "${signature}"
      - "--detach-sign"
      - "${artifact}"
release:
<<<<<<< HEAD
  github:
    owner: microsoft
    name: terraform-provider-azuredevops
=======
  extra_files:
    - glob: 'terraform-registry-manifest.json'
      name_template: '{{ .ProjectName }}_{{ .Version }}_manifest.json'
  # If you want to manually examine the release before its live, uncomment this line:
  # draft: true
changelog:
  skip: true
>>>>>>> 710af3e9
<|MERGE_RESOLUTION|>--- conflicted
+++ resolved
@@ -5,38 +5,38 @@
     # this is just an example and not a requirement for provider building/publishing
     - go mod tidy
 builds:
-- env:
-    # goreleaser does not work with CGO, it could also complicate
-    # usage by users in CI/CD systems like Terraform Cloud where
-    # they are unable to install libraries.
-    - CGO_ENABLED=0
-  mod_timestamp: '{{ .CommitTimestamp }}'
-  flags:
-    - -trimpath
-  ldflags:
-    - '-s -w -X main.version={{.Version}} -X main.commit={{.Commit}}'
-  goos:
-    - freebsd
-    - windows
-    - linux
-    - darwin
-  goarch:
-    - amd64
-    - '386'
-    - arm
-    - arm64
-  ignore:
-    - goos: darwin
-      goarch: '386'
-  binary: '{{ .ProjectName }}_v{{ .Version }}'
+  - env:
+      # goreleaser does not work with CGO, it could also complicate
+      # usage by users in CI/CD systems like Terraform Cloud where
+      # they are unable to install libraries.
+      - CGO_ENABLED=0
+    mod_timestamp: "{{ .CommitTimestamp }}"
+    flags:
+      - -trimpath
+    ldflags:
+      - "-s -w -X main.version={{.Version}} -X main.commit={{.Commit}}"
+    goos:
+      - freebsd
+      - windows
+      - linux
+      - darwin
+    goarch:
+      - amd64
+      - "386"
+      - arm
+      - arm64
+    ignore:
+      - goos: darwin
+        goarch: "386"
+    binary: "{{ .ProjectName }}_v{{ .Version }}"
 archives:
-- format: zip
-  name_template: '{{ .ProjectName }}_{{ .Version }}_{{ .Os }}_{{ .Arch }}'
+  - format: zip
+    name_template: "{{ .ProjectName }}_{{ .Version }}_{{ .Os }}_{{ .Arch }}"
 checksum:
   extra_files:
-    - glob: 'terraform-registry-manifest.json'
-      name_template: '{{ .ProjectName }}_{{ .Version }}_manifest.json'
-  name_template: '{{ .ProjectName }}_{{ .Version }}_SHA256SUMS'
+    - glob: "terraform-registry-manifest.json"
+      name_template: "{{ .ProjectName }}_{{ .Version }}_manifest.json"
+  name_template: "{{ .ProjectName }}_{{ .Version }}_SHA256SUMS"
   algorithm: sha256
 signs:
   - artifacts: checksum
@@ -51,16 +51,10 @@
       - "--detach-sign"
       - "${artifact}"
 release:
-<<<<<<< HEAD
-  github:
-    owner: microsoft
-    name: terraform-provider-azuredevops
-=======
   extra_files:
-    - glob: 'terraform-registry-manifest.json'
-      name_template: '{{ .ProjectName }}_{{ .Version }}_manifest.json'
+    - glob: "terraform-registry-manifest.json"
+      name_template: "{{ .ProjectName }}_{{ .Version }}_manifest.json"
   # If you want to manually examine the release before its live, uncomment this line:
   # draft: true
 changelog:
-  skip: true
->>>>>>> 710af3e9
+  skip: true