// Copyright 2019 The Go Authors. All rights reserved.
// Use of this source code is governed by a BSD-style
// license that can be found in the LICENSE file.

// Package curve25519 provides an implementation of the X25519 function, which
// performs scalar multiplication on the elliptic curve known as Curve25519.
// See RFC 7748.
//
// Starting in Go 1.20, this package is a wrapper for the X25519 implementation
// in the crypto/ecdh package.
package curve25519 // import "golang.org/x/crypto/curve25519"

<<<<<<< HEAD
import (
	"crypto/subtle"
	"errors"
	"strconv"

	"golang.org/x/crypto/curve25519/internal/field"
)

=======
>>>>>>> f986871b
// ScalarMult sets dst to the product scalar * point.
//
// Deprecated: when provided a low-order point, ScalarMult will set dst to all
// zeroes, irrespective of the scalar. Instead, use the X25519 function, which
// will return an error.
func ScalarMult(dst, scalar, point *[32]byte) {
	scalarMult(dst, scalar, point)
}

// ScalarBaseMult sets dst to the product scalar * base where base is the
// standard generator.
//
// It is recommended to use the X25519 function with Basepoint instead, as
// copying into fixed size arrays can lead to unexpected bugs.
func ScalarBaseMult(dst, scalar *[32]byte) {
	scalarBaseMult(dst, scalar)
}

const (
	// ScalarSize is the size of the scalar input to X25519.
	ScalarSize = 32
	// PointSize is the size of the point input to X25519.
	PointSize = 32
)

// Basepoint is the canonical Curve25519 generator.
var Basepoint []byte

var basePoint = [32]byte{9}

func init() { Basepoint = basePoint[:] }

// X25519 returns the result of the scalar multiplication (scalar * point),
// according to RFC 7748, Section 5. scalar, point and the return value are
// slices of 32 bytes.
//
// scalar can be generated at random, for example with crypto/rand. point should
// be either Basepoint or the output of another X25519 call.
//
// If point is Basepoint (but not if it's a different slice with the same
// contents) a precomputed implementation might be used for performance.
func X25519(scalar, point []byte) ([]byte, error) {
	// Outline the body of function, to let the allocation be inlined in the
	// caller, and possibly avoid escaping to the heap.
	var dst [32]byte
	return x25519(&dst, scalar, point)
<<<<<<< HEAD
}

func x25519(dst *[32]byte, scalar, point []byte) ([]byte, error) {
	var in [32]byte
	if l := len(scalar); l != 32 {
		return nil, errors.New("bad scalar length: " + strconv.Itoa(l) + ", expected 32")
	}
	if l := len(point); l != 32 {
		return nil, errors.New("bad point length: " + strconv.Itoa(l) + ", expected 32")
	}
	copy(in[:], scalar)
	if &point[0] == &Basepoint[0] {
		checkBasepoint()
		ScalarBaseMult(dst, &in)
	} else {
		var base, zero [32]byte
		copy(base[:], point)
		ScalarMult(dst, &in, &base)
		if subtle.ConstantTimeCompare(dst[:], zero[:]) == 1 {
			return nil, errors.New("bad input point: low order point")
		}
	}
	return dst[:], nil
=======
>>>>>>> f986871b
}<|MERGE_RESOLUTION|>--- conflicted
+++ resolved
@@ -10,17 +10,6 @@
 // in the crypto/ecdh package.
 package curve25519 // import "golang.org/x/crypto/curve25519"
 
-<<<<<<< HEAD
-import (
-	"crypto/subtle"
-	"errors"
-	"strconv"
-
-	"golang.org/x/crypto/curve25519/internal/field"
-)
-
-=======
->>>>>>> f986871b
 // ScalarMult sets dst to the product scalar * point.
 //
 // Deprecated: when provided a low-order point, ScalarMult will set dst to all
@@ -67,30 +56,4 @@
 	// caller, and possibly avoid escaping to the heap.
 	var dst [32]byte
 	return x25519(&dst, scalar, point)
-<<<<<<< HEAD
-}
-
-func x25519(dst *[32]byte, scalar, point []byte) ([]byte, error) {
-	var in [32]byte
-	if l := len(scalar); l != 32 {
-		return nil, errors.New("bad scalar length: " + strconv.Itoa(l) + ", expected 32")
-	}
-	if l := len(point); l != 32 {
-		return nil, errors.New("bad point length: " + strconv.Itoa(l) + ", expected 32")
-	}
-	copy(in[:], scalar)
-	if &point[0] == &Basepoint[0] {
-		checkBasepoint()
-		ScalarBaseMult(dst, &in)
-	} else {
-		var base, zero [32]byte
-		copy(base[:], point)
-		ScalarMult(dst, &in, &base)
-		if subtle.ConstantTimeCompare(dst[:], zero[:]) == 1 {
-			return nil, errors.New("bad input point: low order point")
-		}
-	}
-	return dst[:], nil
-=======
->>>>>>> f986871b
 }