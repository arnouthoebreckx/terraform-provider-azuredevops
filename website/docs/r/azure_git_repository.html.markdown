--- conflicted
+++ resolved
@@ -49,11 +49,7 @@
 
 - `project_id` - (Required) The project ID or project name.
 - `name` - (Required) The name of the git repository.
-<<<<<<< HEAD
-- `parent_id` - (Optional) The ID of a Git project from which a fork is to be created.
-=======
 - `parent_repository_id` - (Optional) The ID of a Git project from which a fork is to be created.
->>>>>>> e8e18c22
 - `initialization` - (Optional) An `initialization` block as documented below.
 
 `initialization` block supports the following:
