--- conflicted
+++ resolved
@@ -152,11 +152,10 @@
                   <a href="/docs/providers/azuredevops/r/check_business_hours.html">azuredevops_check_business_hours</a>
                 </li>
                 <li>
-<<<<<<< HEAD
+                  <a href="/docs/providers/azuredevops/r/check_exclusive_lock.html">azuredevops_check_exclusive_lock</a>
+                </li>
+                <li>
                   <a href="/docs/providers/azuredevops/r/elastic_pool.html">azuredevops_elastic_pool</a>
-=======
-                  <a href="/docs/providers/azuredevops/r/check_exclusive_lock.html">azuredevops_check_exclusive_lock</a>
->>>>>>> 463b2037
                 </li>
                 <li>
                   <a href="/docs/providers/azuredevops/r/git_permissions.html">azuredevops_git_permissions</a>
