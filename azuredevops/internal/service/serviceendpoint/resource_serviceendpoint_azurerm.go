package serviceendpoint

import (
	"fmt"
	"strings"

	"github.com/google/uuid"
	"github.com/hashicorp/terraform-plugin-sdk/v2/helper/schema"
	"github.com/hashicorp/terraform-plugin-sdk/v2/helper/validation"
	"github.com/microsoft/azure-devops-go-api/azuredevops/v7/serviceendpoint"
	"github.com/microsoft/terraform-provider-azuredevops/azuredevops/internal/service/serviceendpoint/migration"
	"github.com/microsoft/terraform-provider-azuredevops/azuredevops/internal/utils/converter"
)

// ResourceServiceEndpointAzureRM schema and implementation for AzureRM service endpoint resource
func ResourceServiceEndpointAzureRM() *schema.Resource {
	r := genBaseServiceEndpointResource(flattenServiceEndpointAzureRM, expandServiceEndpointAzureRM)
	makeUnprotectedSchema(r, "azurerm_spn_tenantid", "ARM_TENANT_ID", "The service principal tenant id which should be used.")

	r.Schema["resource_group"] = &schema.Schema{
		Type:          schema.TypeString,
		Optional:      true,
		ForceNew:      true,
		Description:   "Scope Resource Group",
		ConflictsWith: []string{"credentials", "azurerm_management_group_id"},
	}

	// Subscription scopeLevel
	makeUnprotectedOptionalSchema(r, "azurerm_subscription_id", "ARM_SUBSCRIPTION_ID", "The Azure subscription Id which should be used.", []string{"azurerm_management_group_id"})
	makeUnprotectedOptionalSchema(r, "azurerm_subscription_name", "ARM_SUBSCRIPTION_NAME", "The Azure subscription name which should be used.", []string{"azurerm_management_group_id"})

	// ManagementGroup scopeLevel
	makeUnprotectedOptionalSchema(r, "azurerm_management_group_id", "ARM_MGMT_GROUP_ID", "The Azure managementGroup Id which should be used.", []string{"azurerm_subscription_id", "resource_group"})
	makeUnprotectedOptionalSchema(r, "azurerm_management_group_name", "ARM_MGMT_GROUP_NAME", "The Azure managementGroup name which should be used.", []string{"azurerm_subscription_id", "resource_group"})

	r.Schema["credentials"] = &schema.Schema{
		Type:          schema.TypeList,
		Optional:      true,
		MaxItems:      1,
		ConflictsWith: []string{"resource_group"},
		Elem: &schema.Resource{
			Schema: map[string]*schema.Schema{
				"serviceprincipalid": {
					Type:        schema.TypeString,
					Required:    true,
					Description: "The service principal id which should be used.",
				},
				"serviceprincipalkey": {
<<<<<<< HEAD
					Type:        schema.TypeString,
					Required:    true,
					Description: "The service principal secret which should be used.",
					Sensitive:   true,
=======
					Type:             schema.TypeString,
					Optional:         true,
					Description:      "The service principal secret which should be used.",
					Sensitive:        true,
					DiffSuppressFunc: tfhelper.DiffFuncSuppressSecretChanged,
>>>>>>> dca51f0a
				},
			},
		},
	}
	r.Schema["environment"] = &schema.Schema{
		Type:         schema.TypeString,
		Optional:     true,
		ForceNew:     true,
		Description:  "Environment (Azure Cloud type)",
		Default:      "AzureCloud",
		ValidateFunc: validation.StringInSlice([]string{"AzureCloud", "AzureChinaCloud"}, false),
	}

	r.Schema["service_endpoint_authentication_scheme"] = &schema.Schema{
		Type:         schema.TypeString,
		Optional:     true,
		ForceNew:     true,
		Description:  "The AzureRM Service Endpoint Authentication Scheme, this can be 'WorkloadIdentityFederation', 'ManagedServiceIdentity' or 'ServicePrincipal'.",
		Default:      "ServicePrincipal",
		ValidateFunc: validation.StringInSlice([]string{"WorkloadIdentityFederation", "ManagedServiceIdentity", "ServicePrincipal"}, false),
	}

	r.SchemaVersion = 2
	r.StateUpgraders = []schema.StateUpgrader{
		{
			Type:    migration.ServiceEndpointAzureRmSchemaV0ToV1().CoreConfigSchema().ImpliedType(),
			Upgrade: migration.ServiceEndpointAzureRmStateUpgradeV0ToV1(),
			Version: 0,
		},
		{
			Type:    migration.ServiceEndpointAzureRmSchemaV1ToV2().CoreConfigSchema().ImpliedType(),
			Upgrade: migration.ServiceEndpointAzureRmStateUpgradeV1ToV2(),
			Version: 1,
		},
	}
	return r
}

// Convert internal Terraform data structure to an AzDO data structure
func expandServiceEndpointAzureRM(d *schema.ResourceData) (*serviceendpoint.ServiceEndpoint, *uuid.UUID, error) {
	serviceEndpoint, projectID := doBaseExpansion(d)

	serviceEndPointAuthenticationScheme := AzureRmEndpointAuthenticationScheme(d.Get("service_endpoint_authentication_scheme").(string))

	// NOTE: This is a temporary workaround for a bug in the Azure DevOps API. This will be removed once the API is fixed.
	if serviceEndPointAuthenticationScheme == WorkloadIdentityFederation {
		(*serviceEndpoint.ServiceEndpointProjectReferences)[0].ProjectReference.Name = converter.String("doesntmatter")
	}

	// Validate one of either subscriptionId or managementGroupId is set
	subId := d.Get("azurerm_subscription_id").(string)
	subName := d.Get("azurerm_subscription_name").(string)

	mgmtGrpId := d.Get("azurerm_management_group_id").(string)
	mgmtGrpName := d.Get("azurerm_management_group_name").(string)
	environment := d.Get("environment").(string)

	scopeLevelMap := map[string][]string{
		"subscription":    {subId, subName},
		"managementGroup": {mgmtGrpId, mgmtGrpName},
	}

	if err := validateScopeLevel(scopeLevelMap); err != nil {
		return nil, nil, err
	}

	var scope string
	var scopeLevel string

	serviceEndPointAuthenticationSchemeHasCreationMode := serviceEndPointAuthenticationScheme == ServicePrincipal || serviceEndPointAuthenticationScheme == WorkloadIdentityFederation

	if _, ok := d.GetOk("azurerm_subscription_id"); ok {
		scope = fmt.Sprintf("/subscriptions/%s", d.Get("azurerm_subscription_id"))
		scopeLevel = "Subscription"
		if serviceEndPointAuthenticationSchemeHasCreationMode {
			if _, ok := d.GetOk("resource_group"); ok {
				scope += fmt.Sprintf("/resourcegroups/%s", d.Get("resource_group"))
				scopeLevel = "ResourceGroup"
			}
		}
	}

	var credentials map[string]interface{}

	if _, ok := d.GetOk("credentials"); ok {
		credentials = d.Get("credentials").([]interface{})[0].(map[string]interface{})
	}

	hasCredentials := credentials != nil && len(credentials) > 0

	var serviceEndpointCreationMode AzureRmEndpointCreationMode

	if serviceEndPointAuthenticationSchemeHasCreationMode {
		if hasCredentials {
			serviceEndpointCreationMode = Manual
		} else {
			serviceEndpointCreationMode = Automatic
		}
	}

	switch serviceEndPointAuthenticationScheme {
	case ServicePrincipal:
		if serviceEndpointCreationMode == Automatic {
			serviceEndpoint.Authorization = &serviceendpoint.EndpointAuthorization{
				Parameters: &map[string]string{
					"authenticationType":  "spnKey",
					"serviceprincipalid":  "",
					"serviceprincipalkey": "",
					"tenantid":            d.Get("azurerm_spn_tenantid").(string),
				},
				Scheme: converter.String(string(serviceEndPointAuthenticationScheme)),
			}
		}
		if serviceEndpointCreationMode == Manual {
			serviceEndpoint.Authorization = &serviceendpoint.EndpointAuthorization{
				Parameters: &map[string]string{
					"authenticationType":  "spnKey",
					"serviceprincipalid":  credentials["serviceprincipalid"].(string),
					"serviceprincipalkey": credentials["serviceprincipalkey"].(string),
					"tenantid":            d.Get("azurerm_spn_tenantid").(string),
				},
				Scheme: converter.String(string(serviceEndPointAuthenticationScheme)),
			}
		}

		serviceEndpoint.Data = &map[string]string{
			"creationMode": string(serviceEndpointCreationMode),
			"environment":  environment,
		}

	case ManagedServiceIdentity:
		serviceEndpoint.Authorization = &serviceendpoint.EndpointAuthorization{
			Parameters: &map[string]string{
				"tenantid": d.Get("azurerm_spn_tenantid").(string),
			},
			Scheme: converter.String(string(serviceEndPointAuthenticationScheme)),
		}

		serviceEndpoint.Data = &map[string]string{
			"environment": environment,
		}

	case WorkloadIdentityFederation:
		if serviceEndpointCreationMode == Automatic {
			serviceEndpoint.Authorization = &serviceendpoint.EndpointAuthorization{
				Parameters: &map[string]string{
					"serviceprincipalid": "",
					"tenantid":           d.Get("azurerm_spn_tenantid").(string),
				},
				Scheme: converter.String(string(serviceEndPointAuthenticationScheme)),
			}
		}
		if serviceEndpointCreationMode == Manual {
			servicePrincipalId := credentials["serviceprincipalid"].(string)
			if servicePrincipalId == "" {
				return nil, nil, fmt.Errorf("serviceprincipalid is required for WorkloadIdentityFederation")
			}
			serviceEndpoint.Authorization = &serviceendpoint.EndpointAuthorization{
				Parameters: &map[string]string{
					"serviceprincipalid": servicePrincipalId,
					"tenantid":           d.Get("azurerm_spn_tenantid").(string),
				},
				Scheme: converter.String(string(serviceEndPointAuthenticationScheme)),
			}
		}

		serviceEndpoint.Data = &map[string]string{
			"creationMode": string(serviceEndpointCreationMode),
			"environment":  environment,
		}
	}

	var endpointUrl string
	if environment == "AzureCloud" {
		endpointUrl = "https://management.azure.com/"
	} else if environment == "AzureChinaCloud" {
		endpointUrl = "https://management.chinacloudapi.cn/"
	}

	if scopeLevel == "Subscription" || scopeLevel == "ResourceGroup" {
		(*serviceEndpoint.Data)["scopeLevel"] = "Subscription"
		(*serviceEndpoint.Data)["subscriptionId"] = d.Get("azurerm_subscription_id").(string)
		(*serviceEndpoint.Data)["subscriptionName"] = d.Get("azurerm_subscription_name").(string)
	}

	if scopeLevel == "ResourceGroup" {
		(*serviceEndpoint.Authorization.Parameters)["scope"] = scope
	}

	if _, ok := d.GetOk("azurerm_management_group_id"); ok {
		(*serviceEndpoint.Data)["scopeLevel"] = "ManagementGroup"
		(*serviceEndpoint.Data)["managementGroupId"] = d.Get("azurerm_management_group_id").(string)
		(*serviceEndpoint.Data)["managementGroupName"] = d.Get("azurerm_management_group_name").(string)
	}

	serviceEndpoint.Type = converter.String("azurerm")
	serviceEndpoint.Url = converter.String(endpointUrl)
	return serviceEndpoint, projectID, nil
}

func flattenCredentials(d *schema.ResourceData, serviceEndpoint *serviceendpoint.ServiceEndpoint, hashKey string, hashValue string, serviceEndPointAuthenticationScheme AzureRmEndpointAuthenticationScheme) interface{} {
	// secret value won't return by service and should not be overwritten
	if serviceEndPointAuthenticationScheme == WorkloadIdentityFederation {
		return []map[string]interface{}{{
			"serviceprincipalid":  (*serviceEndpoint.Authorization.Parameters)["serviceprincipalid"],
			"serviceprincipalkey": d.Get("credentials.0.serviceprincipalkey").(string),
		}}
	} else {
		return []map[string]interface{}{{
			"serviceprincipalid":  (*serviceEndpoint.Authorization.Parameters)["serviceprincipalid"],
			"serviceprincipalkey": d.Get("credentials.0.serviceprincipalkey").(string),
			hashKey:               hashValue,
		}}
	}
}

// Convert AzDO data structure to internal Terraform data structure
func flattenServiceEndpointAzureRM(d *schema.ResourceData, serviceEndpoint *serviceendpoint.ServiceEndpoint, projectID *uuid.UUID) {
	doBaseFlattening(d, serviceEndpoint, projectID)
	scope := (*serviceEndpoint.Authorization.Parameters)["scope"]

	serviceEndPointType := AzureRmEndpointAuthenticationScheme(*serviceEndpoint.Authorization.Scheme)
	d.Set("service_endpoint_authentication_scheme", string(serviceEndPointType))
	if v, ok := (*serviceEndpoint.Data)["environment"]; ok {
		d.Set("environment", v)
	}

	if (*serviceEndpoint.Data)["creationMode"] == "Manual" {
<<<<<<< HEAD
		if _, ok := d.GetOk("credentials"); !ok {
			credentials := make(map[string]interface{})
			credentials["serviceprincipalid"] = (*serviceEndpoint.Authorization.Parameters)["serviceprincipalid"]
			credentials["serviceprincipalkey"] = ""
			d.Set("credentials", []interface{}{credentials})
		}
=======
		newHash, hashKey := tfhelper.HelpFlattenSecretNested(d, "credentials", d.Get("credentials.0").(map[string]interface{}), "serviceprincipalkey")
		credentials := flattenCredentials(d, serviceEndpoint, hashKey, newHash, serviceEndPointType)
		d.Set("credentials", credentials)
>>>>>>> dca51f0a
	}

	s := strings.SplitN(scope, "/", -1)
	if len(s) == 5 {
		d.Set("resource_group", s[4])
	}

	d.Set("azurerm_spn_tenantid", (*serviceEndpoint.Authorization.Parameters)["tenantid"])

	if _, ok := (*serviceEndpoint.Data)["managementGroupId"]; ok {
		d.Set("azurerm_management_group_id", (*serviceEndpoint.Data)["managementGroupId"])
		d.Set("azurerm_management_group_name", (*serviceEndpoint.Data)["managementGroupName"])
	}

	if _, ok := (*serviceEndpoint.Data)["subscriptionId"]; ok {
		d.Set("azurerm_subscription_id", (*serviceEndpoint.Data)["subscriptionId"])
		d.Set("azurerm_subscription_name", (*serviceEndpoint.Data)["subscriptionName"])
	}
}

// Validation function to ensure either Subscription or ManagementGroup scopeLevels are set correctly
func validateScopeLevel(scopeMap map[string][]string) error {
	// Check for empty
	if strings.TrimSpace(strings.Join(scopeMap["subscription"], "")) == "" && strings.TrimSpace(strings.Join(scopeMap["managementGroup"], "")) == "" {
		return fmt.Errorf("One of either subscription scoped (azurerm_subscription_id, azurerm_subscription_name) or managementGroup scoped (azurerm_management_ggroup_id, azurerm_management_group_name) details must be provided")
	}

	// check for valid subscription details
	var subElementCount int
	for _, ele := range scopeMap["subscription"] {
		if ele == "" {
			subElementCount = subElementCount + 1
		}
	}

	if subElementCount == 1 {
		return fmt.Errorf("azurerm_subscription_id and azurerm_subscription_name must be provided")
	}

	// check for valid managementGroup details
	var mgmtElementCount int
	for _, ele := range scopeMap["managementGroup"] {
		if ele == "" {
			mgmtElementCount = mgmtElementCount + 1
		}
	}

	if mgmtElementCount == 1 {
		return fmt.Errorf("azurerm_management_group_id and azurerm_management_group_name must be provided")
	}

	return nil
}

type AzureRmEndpointAuthenticationScheme string

const (
	ServicePrincipal           AzureRmEndpointAuthenticationScheme = "ServicePrincipal"
	ManagedServiceIdentity     AzureRmEndpointAuthenticationScheme = "ManagedServiceIdentity"
	WorkloadIdentityFederation AzureRmEndpointAuthenticationScheme = "WorkloadIdentityFederation"
)

type AzureRmEndpointCreationMode string

const (
	Automatic AzureRmEndpointCreationMode = "Automatic"
	Manual    AzureRmEndpointCreationMode = "Manual"
)<|MERGE_RESOLUTION|>--- conflicted
+++ resolved
@@ -46,18 +46,10 @@
 					Description: "The service principal id which should be used.",
 				},
 				"serviceprincipalkey": {
-<<<<<<< HEAD
 					Type:        schema.TypeString,
-					Required:    true,
+					Optional:    true,
 					Description: "The service principal secret which should be used.",
 					Sensitive:   true,
-=======
-					Type:             schema.TypeString,
-					Optional:         true,
-					Description:      "The service principal secret which should be used.",
-					Sensitive:        true,
-					DiffSuppressFunc: tfhelper.DiffFuncSuppressSecretChanged,
->>>>>>> dca51f0a
 				},
 			},
 		},
@@ -286,18 +278,12 @@
 	}
 
 	if (*serviceEndpoint.Data)["creationMode"] == "Manual" {
-<<<<<<< HEAD
 		if _, ok := d.GetOk("credentials"); !ok {
 			credentials := make(map[string]interface{})
 			credentials["serviceprincipalid"] = (*serviceEndpoint.Authorization.Parameters)["serviceprincipalid"]
 			credentials["serviceprincipalkey"] = ""
 			d.Set("credentials", []interface{}{credentials})
 		}
-=======
-		newHash, hashKey := tfhelper.HelpFlattenSecretNested(d, "credentials", d.Get("credentials.0").(map[string]interface{}), "serviceprincipalkey")
-		credentials := flattenCredentials(d, serviceEndpoint, hashKey, newHash, serviceEndPointType)
-		d.Set("credentials", credentials)
->>>>>>> dca51f0a
 	}
 
 	s := strings.SplitN(scope, "/", -1)
