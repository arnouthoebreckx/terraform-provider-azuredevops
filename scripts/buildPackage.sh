--- conflicted
+++ resolved
@@ -51,29 +51,8 @@
   mv *.zip ${BUILD_DIR}
   cd ${BUILD_DIR}
   shasum -a 256 *.zip > "${ARCHIVE_ARTIFACT}_SHA256SUMS"
-<<<<<<< HEAD
   cp "${ARCHIVE_ARTIFACT}_SHA256SUMS" "${ARCHIVE_ARTIFACT}_SHA256SUMS.sig"
   cat "${ARCHIVE_ARTIFACT}_SHA256SUMS"
-=======
-  cat "${ARCHIVE_ARTIFACT}_SHA256SUMS"
-  ls -al
-
-}
-
-function log() {
-    LEVEL="$1"
-    shift
-    echo "[$LEVEL] $@"
-}
-
-function info() {
-    log "INFO" $@
-}
-
-function fatal() {
-    log "FATAL" $@
-    exit 1
->>>>>>> f2afa731
 }
 
 release